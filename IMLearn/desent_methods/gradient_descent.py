--- conflicted
+++ resolved
@@ -1,144 +1,122 @@
-<<<<<<< HEAD
-from IMLearn.base import BaseModule, BaseLearningRate
-from .learning_rate import FixedLR
-import numpy as np
-
-OUTPUT_VECTOR_TYPE = ["last", "best", "average"]
-
-
-class GradientDescent:
-    """
-    Gradient Descent algorithm
-
-    Gradient descent algorithm for minimizing convex functions
-    """
-    def __init__(self, learning_rate: BaseLearningRate = FixedLR(1e-3), tol: float = 1e-4, max_iter: int = 1000,
-                 out_type: str = "last", batch_size=None):
-        raise NotImplementedError()
-
-    def fit(self, f: BaseModule, X, y):
-        raise NotImplementedError()
-=======
-from __future__ import annotations
-from typing import Callable, NoReturn
-import numpy as np
-
-from IMLearn.base import BaseModule, BaseLR
-from .learning_rate import FixedLR
-
-OUTPUT_VECTOR_TYPE = ["last", "best", "average"]
-
-
-def default_callback(**kwargs) -> NoReturn:
-    pass
-
-
-class GradientDescent:
-    """
-    Gradient Descent algorithm
-
-    Attributes:
-    -----------
-    learning_rate_: BaseLR
-        Learning rate strategy for retrieving the learning rate at each iteration t of the algorithm
-
-    tol_: float
-        The stopping criterion. Training stops when the Euclidean norm of w^(t)-w^(t-1) is less than
-        specified tolerance
-
-    max_iter_: int
-        The maximum number of GD iterations to be performed before stopping training
-
-    out_type_: str
-        Type of returned solution:
-            - `last`: returns the point reached at the last GD iteration
-            - `best`: returns the point achieving the lowest objective
-            - `average`: returns the average point over the GD iterations
-
-    callback_: Callable[[...], None], default=default_callback
-        A callable function to be called after each update of the model while fitting to given data.
-        Callable function receives as input any argument relevant for the current GD iteration. Arguments
-        are specified in the `GradientDescent.fit` function
-    """
-    def __init__(self,
-                 learning_rate: BaseLR = FixedLR(1e-3),
-                 tol: float = 1e-5,
-                 max_iter: int = 1000,
-                 out_type: str = "last",
-                 callback: Callable[[GradientDescent, ...], None] = default_callback):
-        """
-        Instantiate a new instance of the GradientDescent class
-
-        Parameters
-        ----------
-        learning_rate: BaseLR, default=FixedLR(1e-3)
-            Learning rate strategy for retrieving the learning rate at each iteration t of the algorithm
-
-        tol: float, default=1e-5
-            The stopping criterion. Training stops when the Euclidean norm of w^(t)-w^(t-1) is less than
-            specified tolerance
-
-        max_iter: int, default=1000
-            The maximum number of GD iterations to be performed before stopping training
-
-        out_type: str, default="last"
-            Type of returned solution. Supported types are specified in class attributes
-
-        callback: Callable[[...], None], default=default_callback
-            A callable function to be called after each update of the model while fitting to given data.
-            Callable function receives as input any argument relevant for the current GD iteration. Arguments
-            are specified in the `GradientDescent.fit` function
-        """
-        self.learning_rate_ = learning_rate
-        if out_type not in OUTPUT_VECTOR_TYPE:
-            raise ValueError("output_type not supported")
-        self.out_type_ = out_type
-        self.tol_ = tol
-        self.max_iter_ = max_iter
-        self.callback_ = callback
-
-    def fit(self, f: BaseModule, X: np.ndarray, y: np.ndarray):
-        """
-        Optimize module using Gradient Descent iterations over given input samples and responses
-
-        Parameters
-        ----------
-        f : BaseModule
-            Module of objective to optimize using GD iterations
-        X : ndarray of shape (n_samples, n_features)
-            Input data to optimize module over
-        y : ndarray of shape (n_samples, )
-            Responses of input data to optimize module over
-
-        Returns
-        -------
-        solution: ndarray of shape (n_features)
-            Obtained solution for module optimization, according to the specified self.out_type_
-
-        Notes
-        -----
-        - Optimization is performed as long as self.max_iter_ has not been reached and that
-        Euclidean norm of w^(t)-w^(t-1) is more than the specified self.tol_
-
-        - At each iteration the learning rate is specified according to self.learning_rate_.lr_step
-
-        - At the end of each iteration the self.callback_ function is called passing self and the
-        following named arguments:
-            - solver: GradientDescent
-                self, the current instance of GradientDescent
-            - weights: ndarray of shape specified by module's weights
-                Current weights of objective
-            - val: ndarray of shape specified by module's compute_output function
-                Value of objective function at current point, over given data X, y
-            - grad:  ndarray of shape specified by module's compute_jacobian function
-                Module's jacobian with respect to the weights and at current point, over given data X,y
-            - t: int
-                Current GD iteration
-            - eta: float
-                Learning rate used at current iteration
-            - delta: float
-                Euclidean norm of w^(t)-w^(t-1)
-
-        """
-        raise NotImplementedError()
->>>>>>> 1480b988
+from __future__ import annotations
+from typing import Callable, NoReturn
+import numpy as np
+
+from IMLearn.base import BaseModule, BaseLR
+from .learning_rate import FixedLR
+
+OUTPUT_VECTOR_TYPE = ["last", "best", "average"]
+
+
+def default_callback(**kwargs) -> NoReturn:
+    pass
+
+
+class GradientDescent:
+    """
+    Gradient Descent algorithm
+
+    Attributes:
+    -----------
+    learning_rate_: BaseLR
+        Learning rate strategy for retrieving the learning rate at each iteration t of the algorithm
+
+    tol_: float
+        The stopping criterion. Training stops when the Euclidean norm of w^(t)-w^(t-1) is less than
+        specified tolerance
+
+    max_iter_: int
+        The maximum number of GD iterations to be performed before stopping training
+
+    out_type_: str
+        Type of returned solution:
+            - `last`: returns the point reached at the last GD iteration
+            - `best`: returns the point achieving the lowest objective
+            - `average`: returns the average point over the GD iterations
+
+    callback_: Callable[[...], None], default=default_callback
+        A callable function to be called after each update of the model while fitting to given data.
+        Callable function receives as input any argument relevant for the current GD iteration. Arguments
+        are specified in the `GradientDescent.fit` function
+    """
+    def __init__(self,
+                 learning_rate: BaseLR = FixedLR(1e-3),
+                 tol: float = 1e-5,
+                 max_iter: int = 1000,
+                 out_type: str = "last",
+                 callback: Callable[[GradientDescent, ...], None] = default_callback):
+        """
+        Instantiate a new instance of the GradientDescent class
+
+        Parameters
+        ----------
+        learning_rate: BaseLR, default=FixedLR(1e-3)
+            Learning rate strategy for retrieving the learning rate at each iteration t of the algorithm
+
+        tol: float, default=1e-5
+            The stopping criterion. Training stops when the Euclidean norm of w^(t)-w^(t-1) is less than
+            specified tolerance
+
+        max_iter: int, default=1000
+            The maximum number of GD iterations to be performed before stopping training
+
+        out_type: str, default="last"
+            Type of returned solution. Supported types are specified in class attributes
+
+        callback: Callable[[...], None], default=default_callback
+            A callable function to be called after each update of the model while fitting to given data.
+            Callable function receives as input any argument relevant for the current GD iteration. Arguments
+            are specified in the `GradientDescent.fit` function
+        """
+        self.learning_rate_ = learning_rate
+        if out_type not in OUTPUT_VECTOR_TYPE:
+            raise ValueError("output_type not supported")
+        self.out_type_ = out_type
+        self.tol_ = tol
+        self.max_iter_ = max_iter
+        self.callback_ = callback
+
+    def fit(self, f: BaseModule, X: np.ndarray, y: np.ndarray):
+        """
+        Optimize module using Gradient Descent iterations over given input samples and responses
+
+        Parameters
+        ----------
+        f : BaseModule
+            Module of objective to optimize using GD iterations
+        X : ndarray of shape (n_samples, n_features)
+            Input data to optimize module over
+        y : ndarray of shape (n_samples, )
+            Responses of input data to optimize module over
+
+        Returns
+        -------
+        solution: ndarray of shape (n_features)
+            Obtained solution for module optimization, according to the specified self.out_type_
+
+        Notes
+        -----
+        - Optimization is performed as long as self.max_iter_ has not been reached and that
+        Euclidean norm of w^(t)-w^(t-1) is more than the specified self.tol_
+
+        - At each iteration the learning rate is specified according to self.learning_rate_.lr_step
+
+        - At the end of each iteration the self.callback_ function is called passing self and the
+        following named arguments:
+            - solver: GradientDescent
+                self, the current instance of GradientDescent
+            - weights: ndarray of shape specified by module's weights
+                Current weights of objective
+            - val: ndarray of shape specified by module's compute_output function
+                Value of objective function at current point, over given data X, y
+            - grad:  ndarray of shape specified by module's compute_jacobian function
+                Module's jacobian with respect to the weights and at current point, over given data X,y
+            - t: int
+                Current GD iteration
+            - eta: float
+                Learning rate used at current iteration
+            - delta: float
+                Euclidean norm of w^(t)-w^(t-1)
+
+        """
+        raise NotImplementedError()