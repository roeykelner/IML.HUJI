<<<<<<< HEAD
from .gaussian_estimators import *

__all__ = ["UnivariateGaussian",
           "MultivariateGaussian",
           "regressors",
           "classifiers"]
=======
from .gaussian_estimators import *

__all__ = ["UnivariateGaussian",
           "MultivariateGaussian",
           "regressors",
           "classifiers",
           "metalearners"]
>>>>>>> e76046c3
<|MERGE_RESOLUTION|>--- conflicted
+++ resolved
@@ -1,16 +1,6 @@
-<<<<<<< HEAD
 from .gaussian_estimators import *
 
 __all__ = ["UnivariateGaussian",
            "MultivariateGaussian",
            "regressors",
-           "classifiers"]
-=======
-from .gaussian_estimators import *
-
-__all__ = ["UnivariateGaussian",
-           "MultivariateGaussian",
-           "regressors",
-           "classifiers",
-           "metalearners"]
->>>>>>> e76046c3
+           "classifiers"]