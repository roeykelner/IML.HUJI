<<<<<<< HEAD
from abc import ABC


class BaseLearningRate(ABC):
    """
    Base class of learning rates (step size) strategies to be used in different descent methods
    """

    def lr_step(self, **lr_kwargs) -> float:
        """
        Return a step size, depending on the strategy and given input arguments

        Parameters
        ----------
        lr_kwargs:
            Arbitrary keyword arguments needed for inheriting learning rate strategies

        Returns
        -------
        learning_rate: float
            Learning rate to be used in descent method
        """
        raise NotImplementedError()
=======
from abc import ABC


class BaseLR(ABC):
    """
    Base class of learning rates (step size) strategies to be used in different descent methods
    """

    def lr_step(self, **lr_kwargs) -> float:
        """
        Return a step size, depending on the strategy and given input arguments

        Parameters
        ----------
        lr_kwargs:
            Arbitrary keyword arguments needed for inheriting learning rate strategies

        Returns
        -------
        learning_rate: float
            Learning rate to be used in descent method
        """
        raise NotImplementedError()
>>>>>>> 1480b988
<|MERGE_RESOLUTION|>--- conflicted
+++ resolved
@@ -1,49 +1,23 @@
-<<<<<<< HEAD
-from abc import ABC
-
-
-class BaseLearningRate(ABC):
-    """
-    Base class of learning rates (step size) strategies to be used in different descent methods
-    """
-
-    def lr_step(self, **lr_kwargs) -> float:
-        """
-        Return a step size, depending on the strategy and given input arguments
-
-        Parameters
-        ----------
-        lr_kwargs:
-            Arbitrary keyword arguments needed for inheriting learning rate strategies
-
-        Returns
-        -------
-        learning_rate: float
-            Learning rate to be used in descent method
-        """
-        raise NotImplementedError()
-=======
-from abc import ABC
-
-
-class BaseLR(ABC):
-    """
-    Base class of learning rates (step size) strategies to be used in different descent methods
-    """
-
-    def lr_step(self, **lr_kwargs) -> float:
-        """
-        Return a step size, depending on the strategy and given input arguments
-
-        Parameters
-        ----------
-        lr_kwargs:
-            Arbitrary keyword arguments needed for inheriting learning rate strategies
-
-        Returns
-        -------
-        learning_rate: float
-            Learning rate to be used in descent method
-        """
-        raise NotImplementedError()
->>>>>>> 1480b988
+from abc import ABC
+
+
+class BaseLR(ABC):
+    """
+    Base class of learning rates (step size) strategies to be used in different descent methods
+    """
+
+    def lr_step(self, **lr_kwargs) -> float:
+        """
+        Return a step size, depending on the strategy and given input arguments
+
+        Parameters
+        ----------
+        lr_kwargs:
+            Arbitrary keyword arguments needed for inheriting learning rate strategies
+
+        Returns
+        -------
+        learning_rate: float
+            Learning rate to be used in descent method
+        """
+        raise NotImplementedError()